// !$*UTF8*$!
{
	archiveVersion = 1;
	classes = {
	};
	objectVersion = 48;
	objects = {

/* Begin PBXBuildFile section */
		5A1FDC6F203F0B050065E0F5 /* libgifski.a in Frameworks */ = {isa = PBXBuildFile; fileRef = E3FD619F201BD29E0087160A /* libgifski.a */; };
		C2040B8920435871004EE259 /* GifskiWrapper.swift in Sources */ = {isa = PBXBuildFile; fileRef = C2040B8820435871004EE259 /* GifskiWrapper.swift */; };
		E339F011203820ED003B78FB /* Gifski.swift in Sources */ = {isa = PBXBuildFile; fileRef = E339F010203820ED003B78FB /* Gifski.swift */; };
		E34798D01F882FB3003F9142 /* ProgressKit.framework in Frameworks */ = {isa = PBXBuildFile; fileRef = E34798CF1F882FB3003F9142 /* ProgressKit.framework */; };
		E34798D11F882FB3003F9142 /* ProgressKit.framework in Embed Frameworks */ = {isa = PBXBuildFile; fileRef = E34798CF1F882FB3003F9142 /* ProgressKit.framework */; settings = {ATTRIBUTES = (CodeSignOnCopy, RemoveHeadersOnCopy, ); }; };
		E34798D51F882FEE003F9142 /* ProgressKit.framework.dSYM in Carthage */ = {isa = PBXBuildFile; fileRef = E34798D41F882FEE003F9142 /* ProgressKit.framework.dSYM */; };
		E3AE62871E5CD2F300035A2F /* AppDelegate.swift in Sources */ = {isa = PBXBuildFile; fileRef = E3AE62861E5CD2F300035A2F /* AppDelegate.swift */; };
		E3AE62891E5CD2F300035A2F /* Assets.xcassets in Resources */ = {isa = PBXBuildFile; fileRef = E3AE62881E5CD2F300035A2F /* Assets.xcassets */; };
		E3AE628C1E5CD2F300035A2F /* MainMenu.xib in Resources */ = {isa = PBXBuildFile; fileRef = E3AE628A1E5CD2F300035A2F /* MainMenu.xib */; };
		E3C3DB4F203F154300CB8BB9 /* Credits.rtf in Resources */ = {isa = PBXBuildFile; fileRef = E3C3DB4E203F154300CB8BB9 /* Credits.rtf */; };
		E3CB1DD71F7E4CBC00D79BFC /* VideoDropView.swift in Sources */ = {isa = PBXBuildFile; fileRef = E3CB1DD61F7E4CBC00D79BFC /* VideoDropView.swift */; };
		E3D08F6E1E5D7BFD00F465DF /* util.swift in Sources */ = {isa = PBXBuildFile; fileRef = E3D08F6D1E5D7BFD00F465DF /* util.swift */; };
		E3DF3E88203BD2B900055855 /* SavePanelAccessoryViewController.swift in Sources */ = {isa = PBXBuildFile; fileRef = E3DF3E86203BD2B900055855 /* SavePanelAccessoryViewController.swift */; };
		E3DF3E89203BD2B900055855 /* SavePanelAccessoryViewController.xib in Resources */ = {isa = PBXBuildFile; fileRef = E3DF3E87203BD2B900055855 /* SavePanelAccessoryViewController.xib */; };
		E3FDC26D203F32DA00C00409 /* libresolv.tbd in Frameworks */ = {isa = PBXBuildFile; fileRef = E3FD61A6201BD3640087160A /* libresolv.tbd */; };
/* End PBXBuildFile section */

/* Begin PBXContainerItemProxy section */
		E3FD619E201BD29E0087160A /* PBXContainerItemProxy */ = {
			isa = PBXContainerItemProxy;
			containerPortal = E3FD6197201BD29E0087160A /* gifski.xcodeproj */;
			proxyType = 2;
			remoteGlobalIDString = CA60E15ACA76538A1122A904;
			remoteInfo = gifski;
		};
		E3FD61A0201BD29E0087160A /* PBXContainerItemProxy */ = {
			isa = PBXContainerItemProxy;
			containerPortal = E3FD6197201BD29E0087160A /* gifski.xcodeproj */;
			proxyType = 2;
			remoteGlobalIDString = CA60F2BAC541F7CC3EDC5919;
			remoteInfo = libgifski;
		};
		E3FD61A2201BD29E0087160A /* PBXContainerItemProxy */ = {
			isa = PBXContainerItemProxy;
			containerPortal = E3FD6197201BD29E0087160A /* gifski.xcodeproj */;
			proxyType = 2;
			remoteGlobalIDString = CA608A209BAEAE13C0448516;
			remoteInfo = gifski;
		};
/* End PBXContainerItemProxy section */

/* Begin PBXCopyFilesBuildPhase section */
		E34798D21F882FB3003F9142 /* Embed Frameworks */ = {
			isa = PBXCopyFilesBuildPhase;
			buildActionMask = 2147483647;
			dstPath = "";
			dstSubfolderSpec = 10;
			files = (
				E34798D11F882FB3003F9142 /* ProgressKit.framework in Embed Frameworks */,
			);
			name = "Embed Frameworks";
			runOnlyForDeploymentPostprocessing = 0;
		};
		E34798D31F882FD1003F9142 /* Carthage */ = {
			isa = PBXCopyFilesBuildPhase;
			buildActionMask = 2147483647;
			dstPath = "";
			dstSubfolderSpec = 16;
			files = (
				E34798D51F882FEE003F9142 /* ProgressKit.framework.dSYM in Carthage */,
			);
			name = Carthage;
			runOnlyForDeploymentPostprocessing = 0;
		};
/* End PBXCopyFilesBuildPhase section */

/* Begin PBXFileReference section */
<<<<<<< HEAD
		C2040B8820435871004EE259 /* GifskiWrapper.swift */ = {isa = PBXFileReference; lastKnownFileType = sourcecode.swift; path = GifskiWrapper.swift; sourceTree = "<group>"; };
		E339F010203820ED003B78FB /* Gifski.swift */ = {isa = PBXFileReference; lastKnownFileType = sourcecode.swift; path = Gifski.swift; sourceTree = "<group>"; };
=======
		E339F010203820ED003B78FB /* Gifski.swift */ = {isa = PBXFileReference; fileEncoding = 4; lastKnownFileType = sourcecode.swift; lineEnding = 0; path = Gifski.swift; sourceTree = "<group>"; usesTabs = 1; };
>>>>>>> 9ea67499
		E34798CF1F882FB3003F9142 /* ProgressKit.framework */ = {isa = PBXFileReference; lastKnownFileType = wrapper.framework; name = ProgressKit.framework; path = Carthage/Build/Mac/ProgressKit.framework; sourceTree = "<group>"; };
		E34798D41F882FEE003F9142 /* ProgressKit.framework.dSYM */ = {isa = PBXFileReference; lastKnownFileType = wrapper.dsym; name = ProgressKit.framework.dSYM; path = Carthage/Build/Mac/ProgressKit.framework.dSYM; sourceTree = "<group>"; };
		E3AE62831E5CD2F300035A2F /* Gifski.app */ = {isa = PBXFileReference; explicitFileType = wrapper.application; includeInIndex = 0; path = Gifski.app; sourceTree = BUILT_PRODUCTS_DIR; };
		E3AE62861E5CD2F300035A2F /* AppDelegate.swift */ = {isa = PBXFileReference; fileEncoding = 4; lastKnownFileType = sourcecode.swift; lineEnding = 0; path = AppDelegate.swift; sourceTree = "<group>"; usesTabs = 1; };
		E3AE62881E5CD2F300035A2F /* Assets.xcassets */ = {isa = PBXFileReference; lastKnownFileType = folder.assetcatalog; path = Assets.xcassets; sourceTree = "<group>"; };
		E3AE628B1E5CD2F300035A2F /* Base */ = {isa = PBXFileReference; lastKnownFileType = file.xib; name = Base; path = Base.lproj/MainMenu.xib; sourceTree = "<group>"; };
		E3AE628D1E5CD2F300035A2F /* Info.plist */ = {isa = PBXFileReference; lastKnownFileType = text.plist.xml; path = Info.plist; sourceTree = "<group>"; };
		E3BF14CC1E5CD5A30049FD4B /* Gifski.entitlements */ = {isa = PBXFileReference; lastKnownFileType = text.plist.entitlements; path = Gifski.entitlements; sourceTree = "<group>"; };
		E3C3DB4E203F154300CB8BB9 /* Credits.rtf */ = {isa = PBXFileReference; lastKnownFileType = text.rtf; path = Credits.rtf; sourceTree = "<group>"; };
		E3CB1DD61F7E4CBC00D79BFC /* VideoDropView.swift */ = {isa = PBXFileReference; fileEncoding = 4; lastKnownFileType = sourcecode.swift; lineEnding = 0; path = VideoDropView.swift; sourceTree = "<group>"; usesTabs = 1; };
		E3D08F6D1E5D7BFD00F465DF /* util.swift */ = {isa = PBXFileReference; fileEncoding = 4; lastKnownFileType = sourcecode.swift; lineEnding = 0; path = util.swift; sourceTree = "<group>"; usesTabs = 1; };
		E3DF3E86203BD2B900055855 /* SavePanelAccessoryViewController.swift */ = {isa = PBXFileReference; fileEncoding = 4; lastKnownFileType = sourcecode.swift; lineEnding = 0; path = SavePanelAccessoryViewController.swift; sourceTree = "<group>"; usesTabs = 1; };
		E3DF3E87203BD2B900055855 /* SavePanelAccessoryViewController.xib */ = {isa = PBXFileReference; lastKnownFileType = file.xib; path = SavePanelAccessoryViewController.xib; sourceTree = "<group>"; };
		E3FD6190201BCBC30087160A /* Gifski-Bridging-Header.h */ = {isa = PBXFileReference; lastKnownFileType = sourcecode.c.h; path = "Gifski-Bridging-Header.h"; sourceTree = "<group>"; };
		E3FD6197201BD29E0087160A /* gifski.xcodeproj */ = {isa = PBXFileReference; lastKnownFileType = "wrapper.pb-project"; name = gifski.xcodeproj; path = "gifski-api/gifski.xcodeproj"; sourceTree = "<group>"; };
		E3FD61A4201BD2DA0087160A /* gifski.h */ = {isa = PBXFileReference; lastKnownFileType = sourcecode.c.h; name = gifski.h; path = "gifski-api/gifski.h"; sourceTree = "<group>"; };
		E3FD61A6201BD3640087160A /* libresolv.tbd */ = {isa = PBXFileReference; lastKnownFileType = "sourcecode.text-based-dylib-definition"; name = libresolv.tbd; path = usr/lib/libresolv.tbd; sourceTree = SDKROOT; };
/* End PBXFileReference section */

/* Begin PBXFrameworksBuildPhase section */
		E3AE62801E5CD2F300035A2F /* Frameworks */ = {
			isa = PBXFrameworksBuildPhase;
			buildActionMask = 2147483647;
			files = (
				E3FDC26D203F32DA00C00409 /* libresolv.tbd in Frameworks */,
				5A1FDC6F203F0B050065E0F5 /* libgifski.a in Frameworks */,
				E34798D01F882FB3003F9142 /* ProgressKit.framework in Frameworks */,
			);
			runOnlyForDeploymentPostprocessing = 0;
		};
/* End PBXFrameworksBuildPhase section */

/* Begin PBXGroup section */
		E317EE121F88305800359C57 /* Frameworks */ = {
			isa = PBXGroup;
			children = (
				E3FD61A6201BD3640087160A /* libresolv.tbd */,
				E3FD61A4201BD2DA0087160A /* gifski.h */,
				E34798D41F882FEE003F9142 /* ProgressKit.framework.dSYM */,
				E34798CF1F882FB3003F9142 /* ProgressKit.framework */,
			);
			name = Frameworks;
			sourceTree = "<group>";
		};
		E3AE627A1E5CD2F300035A2F = {
			isa = PBXGroup;
			children = (
				E3AE62851E5CD2F300035A2F /* Gifski */,
				E3AE62841E5CD2F300035A2F /* Products */,
				E3FD6197201BD29E0087160A /* gifski.xcodeproj */,
				E317EE121F88305800359C57 /* Frameworks */,
			);
			sourceTree = "<group>";
			usesTabs = 1;
		};
		E3AE62841E5CD2F300035A2F /* Products */ = {
			isa = PBXGroup;
			children = (
				E3AE62831E5CD2F300035A2F /* Gifski.app */,
			);
			name = Products;
			sourceTree = "<group>";
		};
		E3AE62851E5CD2F300035A2F /* Gifski */ = {
			isa = PBXGroup;
			children = (
				E3AE62861E5CD2F300035A2F /* AppDelegate.swift */,
				E3CB1DD61F7E4CBC00D79BFC /* VideoDropView.swift */,
				E339F010203820ED003B78FB /* Gifski.swift */,
				E3DF3E86203BD2B900055855 /* SavePanelAccessoryViewController.swift */,
				E3DF3E87203BD2B900055855 /* SavePanelAccessoryViewController.xib */,
				E3D08F6D1E5D7BFD00F465DF /* util.swift */,
				E3AE62881E5CD2F300035A2F /* Assets.xcassets */,
				E3AE628A1E5CD2F300035A2F /* MainMenu.xib */,
				E3AE628D1E5CD2F300035A2F /* Info.plist */,
				E3BF14CC1E5CD5A30049FD4B /* Gifski.entitlements */,
				E3FD6190201BCBC30087160A /* Gifski-Bridging-Header.h */,
				E3C3DB4E203F154300CB8BB9 /* Credits.rtf */,
				C2040B8820435871004EE259 /* GifskiWrapper.swift */,
			);
			path = Gifski;
			sourceTree = "<group>";
		};
		E3FD6198201BD29E0087160A /* Products */ = {
			isa = PBXGroup;
			children = (
				E3FD619F201BD29E0087160A /* libgifski.a */,
				E3FD61A1201BD29E0087160A /* libgifski.dylib */,
				E3FD61A3201BD29E0087160A /* gifski */,
			);
			name = Products;
			sourceTree = "<group>";
		};
/* End PBXGroup section */

/* Begin PBXNativeTarget section */
		E3AE62821E5CD2F300035A2F /* Gifski */ = {
			isa = PBXNativeTarget;
			buildConfigurationList = E3AE62901E5CD2F300035A2F /* Build configuration list for PBXNativeTarget "Gifski" */;
			buildPhases = (
				E36D89991EFF79F7005042A8 /* SwiftLint */,
				E3AE627F1E5CD2F300035A2F /* Sources */,
				E3AE62801E5CD2F300035A2F /* Frameworks */,
				E3AE62811E5CD2F300035A2F /* Resources */,
				E34798D21F882FB3003F9142 /* Embed Frameworks */,
				E34798D31F882FD1003F9142 /* Carthage */,
			);
			buildRules = (
			);
			dependencies = (
			);
			name = Gifski;
			productName = "HEIC Converter";
			productReference = E3AE62831E5CD2F300035A2F /* Gifski.app */;
			productType = "com.apple.product-type.application";
		};
/* End PBXNativeTarget section */

/* Begin PBXProject section */
		E3AE627B1E5CD2F300035A2F /* Project object */ = {
			isa = PBXProject;
			attributes = {
				LastSwiftUpdateCheck = 0820;
				LastUpgradeCheck = 0910;
				ORGANIZATIONNAME = "Sindre Sorhus";
				TargetAttributes = {
					E3AE62821E5CD2F300035A2F = {
						CreatedOnToolsVersion = 8.2.1;
						DevelopmentTeam = YG56YK5RN5;
						LastSwiftMigration = 0920;
						ProvisioningStyle = Automatic;
						SystemCapabilities = {
							com.apple.Sandbox = {
								enabled = 1;
							};
						};
					};
				};
			};
			buildConfigurationList = E3AE627E1E5CD2F300035A2F /* Build configuration list for PBXProject "Gifski" */;
			compatibilityVersion = "Xcode 8.0";
			developmentRegion = English;
			hasScannedForEncodings = 0;
			knownRegions = (
				en,
				Base,
			);
			mainGroup = E3AE627A1E5CD2F300035A2F;
			productRefGroup = E3AE62841E5CD2F300035A2F /* Products */;
			projectDirPath = "";
			projectReferences = (
				{
					ProductGroup = E3FD6198201BD29E0087160A /* Products */;
					ProjectRef = E3FD6197201BD29E0087160A /* gifski.xcodeproj */;
				},
			);
			projectRoot = "";
			targets = (
				E3AE62821E5CD2F300035A2F /* Gifski */,
			);
		};
/* End PBXProject section */

/* Begin PBXReferenceProxy section */
		E3FD619F201BD29E0087160A /* libgifski.a */ = {
			isa = PBXReferenceProxy;
			fileType = archive.ar;
			path = libgifski.a;
			remoteRef = E3FD619E201BD29E0087160A /* PBXContainerItemProxy */;
			sourceTree = BUILT_PRODUCTS_DIR;
		};
		E3FD61A1201BD29E0087160A /* libgifski.dylib */ = {
			isa = PBXReferenceProxy;
			fileType = "compiled.mach-o.dylib";
			path = libgifski.dylib;
			remoteRef = E3FD61A0201BD29E0087160A /* PBXContainerItemProxy */;
			sourceTree = BUILT_PRODUCTS_DIR;
		};
		E3FD61A3201BD29E0087160A /* gifski */ = {
			isa = PBXReferenceProxy;
			fileType = "compiled.mach-o.executable";
			path = gifski;
			remoteRef = E3FD61A2201BD29E0087160A /* PBXContainerItemProxy */;
			sourceTree = BUILT_PRODUCTS_DIR;
		};
/* End PBXReferenceProxy section */

/* Begin PBXResourcesBuildPhase section */
		E3AE62811E5CD2F300035A2F /* Resources */ = {
			isa = PBXResourcesBuildPhase;
			buildActionMask = 2147483647;
			files = (
				E3AE62891E5CD2F300035A2F /* Assets.xcassets in Resources */,
				E3AE628C1E5CD2F300035A2F /* MainMenu.xib in Resources */,
				E3DF3E89203BD2B900055855 /* SavePanelAccessoryViewController.xib in Resources */,
				E3C3DB4F203F154300CB8BB9 /* Credits.rtf in Resources */,
			);
			runOnlyForDeploymentPostprocessing = 0;
		};
/* End PBXResourcesBuildPhase section */

/* Begin PBXShellScriptBuildPhase section */
		E36D89991EFF79F7005042A8 /* SwiftLint */ = {
			isa = PBXShellScriptBuildPhase;
			buildActionMask = 2147483647;
			files = (
			);
			inputPaths = (
			);
			name = SwiftLint;
			outputPaths = (
			);
			runOnlyForDeploymentPostprocessing = 0;
			shellPath = /bin/sh;
			shellScript = "if which swiftlint >/dev/null; then\n    swiftlint\nelse\n    echo \"warning: SwiftLint not installed\"\nfi";
		};
/* End PBXShellScriptBuildPhase section */

/* Begin PBXSourcesBuildPhase section */
		E3AE627F1E5CD2F300035A2F /* Sources */ = {
			isa = PBXSourcesBuildPhase;
			buildActionMask = 2147483647;
			files = (
				E339F011203820ED003B78FB /* Gifski.swift in Sources */,
				E3CB1DD71F7E4CBC00D79BFC /* VideoDropView.swift in Sources */,
				C2040B8920435871004EE259 /* GifskiWrapper.swift in Sources */,
				E3AE62871E5CD2F300035A2F /* AppDelegate.swift in Sources */,
				E3D08F6E1E5D7BFD00F465DF /* util.swift in Sources */,
				E3DF3E88203BD2B900055855 /* SavePanelAccessoryViewController.swift in Sources */,
			);
			runOnlyForDeploymentPostprocessing = 0;
		};
/* End PBXSourcesBuildPhase section */

/* Begin PBXVariantGroup section */
		E3AE628A1E5CD2F300035A2F /* MainMenu.xib */ = {
			isa = PBXVariantGroup;
			children = (
				E3AE628B1E5CD2F300035A2F /* Base */,
			);
			name = MainMenu.xib;
			sourceTree = "<group>";
		};
/* End PBXVariantGroup section */

/* Begin XCBuildConfiguration section */
		E3AE628E1E5CD2F300035A2F /* Debug */ = {
			isa = XCBuildConfiguration;
			buildSettings = {
				ALWAYS_SEARCH_USER_PATHS = NO;
				CLANG_ANALYZER_NONNULL = YES;
				CLANG_CXX_LANGUAGE_STANDARD = "gnu++0x";
				CLANG_CXX_LIBRARY = "libc++";
				CLANG_ENABLE_MODULES = YES;
				CLANG_ENABLE_OBJC_ARC = YES;
				CLANG_WARN_BLOCK_CAPTURE_AUTORELEASING = YES;
				CLANG_WARN_BOOL_CONVERSION = YES;
				CLANG_WARN_COMMA = YES;
				CLANG_WARN_CONSTANT_CONVERSION = YES;
				CLANG_WARN_DIRECT_OBJC_ISA_USAGE = YES_ERROR;
				CLANG_WARN_DOCUMENTATION_COMMENTS = YES;
				CLANG_WARN_EMPTY_BODY = YES;
				CLANG_WARN_ENUM_CONVERSION = YES;
				CLANG_WARN_INFINITE_RECURSION = YES;
				CLANG_WARN_INT_CONVERSION = YES;
				CLANG_WARN_NON_LITERAL_NULL_CONVERSION = YES;
				CLANG_WARN_OBJC_LITERAL_CONVERSION = YES;
				CLANG_WARN_OBJC_ROOT_CLASS = YES_ERROR;
				CLANG_WARN_RANGE_LOOP_ANALYSIS = YES;
				CLANG_WARN_STRICT_PROTOTYPES = YES;
				CLANG_WARN_SUSPICIOUS_MOVE = YES;
				CLANG_WARN_UNREACHABLE_CODE = YES;
				CLANG_WARN__DUPLICATE_METHOD_MATCH = YES;
				CODE_SIGN_IDENTITY = "-";
				COPY_PHASE_STRIP = NO;
				DEBUG_INFORMATION_FORMAT = dwarf;
				ENABLE_STRICT_OBJC_MSGSEND = YES;
				ENABLE_TESTABILITY = YES;
				GCC_C_LANGUAGE_STANDARD = gnu99;
				GCC_DYNAMIC_NO_PIC = NO;
				GCC_NO_COMMON_BLOCKS = YES;
				GCC_OPTIMIZATION_LEVEL = 0;
				GCC_PREPROCESSOR_DEFINITIONS = (
					"DEBUG=1",
					"$(inherited)",
				);
				GCC_WARN_64_TO_32_BIT_CONVERSION = YES;
				GCC_WARN_ABOUT_RETURN_TYPE = YES_ERROR;
				GCC_WARN_UNDECLARED_SELECTOR = YES;
				GCC_WARN_UNINITIALIZED_AUTOS = YES_AGGRESSIVE;
				GCC_WARN_UNUSED_FUNCTION = YES;
				GCC_WARN_UNUSED_VARIABLE = YES;
				MACOSX_DEPLOYMENT_TARGET = 10.13;
				MTL_ENABLE_DEBUG_INFO = YES;
				ONLY_ACTIVE_ARCH = YES;
				SDKROOT = macosx;
				SWIFT_ACTIVE_COMPILATION_CONDITIONS = DEBUG;
				SWIFT_OPTIMIZATION_LEVEL = "-Onone";
			};
			name = Debug;
		};
		E3AE628F1E5CD2F300035A2F /* Release */ = {
			isa = XCBuildConfiguration;
			buildSettings = {
				ALWAYS_SEARCH_USER_PATHS = NO;
				CLANG_ANALYZER_NONNULL = YES;
				CLANG_CXX_LANGUAGE_STANDARD = "gnu++0x";
				CLANG_CXX_LIBRARY = "libc++";
				CLANG_ENABLE_MODULES = YES;
				CLANG_ENABLE_OBJC_ARC = YES;
				CLANG_WARN_BLOCK_CAPTURE_AUTORELEASING = YES;
				CLANG_WARN_BOOL_CONVERSION = YES;
				CLANG_WARN_COMMA = YES;
				CLANG_WARN_CONSTANT_CONVERSION = YES;
				CLANG_WARN_DIRECT_OBJC_ISA_USAGE = YES_ERROR;
				CLANG_WARN_DOCUMENTATION_COMMENTS = YES;
				CLANG_WARN_EMPTY_BODY = YES;
				CLANG_WARN_ENUM_CONVERSION = YES;
				CLANG_WARN_INFINITE_RECURSION = YES;
				CLANG_WARN_INT_CONVERSION = YES;
				CLANG_WARN_NON_LITERAL_NULL_CONVERSION = YES;
				CLANG_WARN_OBJC_LITERAL_CONVERSION = YES;
				CLANG_WARN_OBJC_ROOT_CLASS = YES_ERROR;
				CLANG_WARN_RANGE_LOOP_ANALYSIS = YES;
				CLANG_WARN_STRICT_PROTOTYPES = YES;
				CLANG_WARN_SUSPICIOUS_MOVE = YES;
				CLANG_WARN_UNREACHABLE_CODE = YES;
				CLANG_WARN__DUPLICATE_METHOD_MATCH = YES;
				CODE_SIGN_IDENTITY = "-";
				COPY_PHASE_STRIP = NO;
				DEBUG_INFORMATION_FORMAT = "dwarf-with-dsym";
				ENABLE_NS_ASSERTIONS = NO;
				ENABLE_STRICT_OBJC_MSGSEND = YES;
				GCC_C_LANGUAGE_STANDARD = gnu99;
				GCC_NO_COMMON_BLOCKS = YES;
				GCC_WARN_64_TO_32_BIT_CONVERSION = YES;
				GCC_WARN_ABOUT_RETURN_TYPE = YES_ERROR;
				GCC_WARN_UNDECLARED_SELECTOR = YES;
				GCC_WARN_UNINITIALIZED_AUTOS = YES_AGGRESSIVE;
				GCC_WARN_UNUSED_FUNCTION = YES;
				GCC_WARN_UNUSED_VARIABLE = YES;
				MACOSX_DEPLOYMENT_TARGET = 10.13;
				MTL_ENABLE_DEBUG_INFO = NO;
				SDKROOT = macosx;
				SWIFT_OPTIMIZATION_LEVEL = "-Owholemodule";
			};
			name = Release;
		};
		E3AE62911E5CD2F300035A2F /* Debug */ = {
			isa = XCBuildConfiguration;
			buildSettings = {
				ASSETCATALOG_COMPILER_APPICON_NAME = AppIcon;
				CLANG_ENABLE_MODULES = YES;
				CODE_SIGN_ENTITLEMENTS = Gifski/Gifski.entitlements;
				CODE_SIGN_IDENTITY = "Mac Developer";
				COMBINE_HIDPI_IMAGES = YES;
				DEVELOPMENT_TEAM = YG56YK5RN5;
				FRAMEWORK_SEARCH_PATHS = (
					"$(inherited)",
					"$(PROJECT_DIR)/Carthage/Build/Mac",
				);
				HEADER_SEARCH_PATHS = "";
				INFOPLIST_FILE = "$(SRCROOT)/Gifski/Info.plist";
				LD_RUNPATH_SEARCH_PATHS = "$(inherited) @executable_path/../Frameworks";
				LIBRARY_SEARCH_PATHS = (
					"$(inherited)",
					/usr/local/opt/gcc/lib/gcc/7,
				);
				PRODUCT_BUNDLE_IDENTIFIER = com.sindresorhus.Gifski;
				PRODUCT_NAME = "$(TARGET_NAME)";
				SWIFT_OBJC_BRIDGING_HEADER = "Gifski/Gifski-Bridging-Header.h";
				SWIFT_OPTIMIZATION_LEVEL = "-Onone";
				SWIFT_SWIFT3_OBJC_INFERENCE = Default;
				SWIFT_VERSION = 4.0;
				USER_HEADER_SEARCH_PATHS = "";
			};
			name = Debug;
		};
		E3AE62921E5CD2F300035A2F /* Release */ = {
			isa = XCBuildConfiguration;
			buildSettings = {
				ASSETCATALOG_COMPILER_APPICON_NAME = AppIcon;
				CLANG_ENABLE_MODULES = YES;
				CODE_SIGN_ENTITLEMENTS = Gifski/Gifski.entitlements;
				CODE_SIGN_IDENTITY = "Mac Developer";
				COMBINE_HIDPI_IMAGES = YES;
				DEVELOPMENT_TEAM = YG56YK5RN5;
				FRAMEWORK_SEARCH_PATHS = (
					"$(inherited)",
					"$(PROJECT_DIR)/Carthage/Build/Mac",
				);
				HEADER_SEARCH_PATHS = "";
				INFOPLIST_FILE = "$(SRCROOT)/Gifski/Info.plist";
				LD_RUNPATH_SEARCH_PATHS = "$(inherited) @executable_path/../Frameworks";
				LIBRARY_SEARCH_PATHS = (
					"$(inherited)",
					/usr/local/opt/gcc/lib/gcc/7,
				);
				PRODUCT_BUNDLE_IDENTIFIER = com.sindresorhus.Gifski;
				PRODUCT_NAME = "$(TARGET_NAME)";
				SWIFT_OBJC_BRIDGING_HEADER = "Gifski/Gifski-Bridging-Header.h";
				SWIFT_SWIFT3_OBJC_INFERENCE = Default;
				SWIFT_VERSION = 4.0;
				USER_HEADER_SEARCH_PATHS = "";
			};
			name = Release;
		};
/* End XCBuildConfiguration section */

/* Begin XCConfigurationList section */
		E3AE627E1E5CD2F300035A2F /* Build configuration list for PBXProject "Gifski" */ = {
			isa = XCConfigurationList;
			buildConfigurations = (
				E3AE628E1E5CD2F300035A2F /* Debug */,
				E3AE628F1E5CD2F300035A2F /* Release */,
			);
			defaultConfigurationIsVisible = 0;
			defaultConfigurationName = Release;
		};
		E3AE62901E5CD2F300035A2F /* Build configuration list for PBXNativeTarget "Gifski" */ = {
			isa = XCConfigurationList;
			buildConfigurations = (
				E3AE62911E5CD2F300035A2F /* Debug */,
				E3AE62921E5CD2F300035A2F /* Release */,
			);
			defaultConfigurationIsVisible = 0;
			defaultConfigurationName = Release;
		};
/* End XCConfigurationList section */
	};
	rootObject = E3AE627B1E5CD2F300035A2F /* Project object */;
}<|MERGE_RESOLUTION|>--- conflicted
+++ resolved
@@ -74,12 +74,8 @@
 /* End PBXCopyFilesBuildPhase section */
 
 /* Begin PBXFileReference section */
-<<<<<<< HEAD
 		C2040B8820435871004EE259 /* GifskiWrapper.swift */ = {isa = PBXFileReference; lastKnownFileType = sourcecode.swift; path = GifskiWrapper.swift; sourceTree = "<group>"; };
-		E339F010203820ED003B78FB /* Gifski.swift */ = {isa = PBXFileReference; lastKnownFileType = sourcecode.swift; path = Gifski.swift; sourceTree = "<group>"; };
-=======
 		E339F010203820ED003B78FB /* Gifski.swift */ = {isa = PBXFileReference; fileEncoding = 4; lastKnownFileType = sourcecode.swift; lineEnding = 0; path = Gifski.swift; sourceTree = "<group>"; usesTabs = 1; };
->>>>>>> 9ea67499
 		E34798CF1F882FB3003F9142 /* ProgressKit.framework */ = {isa = PBXFileReference; lastKnownFileType = wrapper.framework; name = ProgressKit.framework; path = Carthage/Build/Mac/ProgressKit.framework; sourceTree = "<group>"; };
 		E34798D41F882FEE003F9142 /* ProgressKit.framework.dSYM */ = {isa = PBXFileReference; lastKnownFileType = wrapper.dsym; name = ProgressKit.framework.dSYM; path = Carthage/Build/Mac/ProgressKit.framework.dSYM; sourceTree = "<group>"; };
 		E3AE62831E5CD2F300035A2F /* Gifski.app */ = {isa = PBXFileReference; explicitFileType = wrapper.application; includeInIndex = 0; path = Gifski.app; sourceTree = BUILT_PRODUCTS_DIR; };
