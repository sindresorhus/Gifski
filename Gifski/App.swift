import SwiftUI

@main
struct AppMain: App {
	private let appState = AppState.shared
	@NSApplicationDelegateAdaptor(AppDelegate.self) private var appDelegate

	init() {
		setUpConfig()
	}

	var body: some Scene {
		Window(SSApp.name, id: "main") {
			MainScreen()
				.environment(appState)
		}
<<<<<<< HEAD
			.windowResizability(.contentSize)
			.windowToolbarStyle(.unifiedCompact)
			.defaultPosition(.center)
			.handlesExternalEvents(matching: []) // Makes sure it does not open a new window when dragging files onto the Dock icon.
			.commands {
				CommandGroup(replacing: .newItem) {
					Button("Open…") {
						appState.isFileImporterPresented = true
					}
						.keyboardShortcut("o")
						.disabled(appState.isConverting)
				}
				CommandGroup(replacing: .textEditing) {
					Button("Crop") {
						appState.outputCrop.toggle()
					}
					.keyboardShortcut("c", modifiers: [.command, .shift])
					.disabled(!appState.onEditScreen)
				}
				CommandGroup(replacing: .help) {
					Link("Website", destination: "https://sindresorhus.com/Gifski")
					Link("Source Code", destination: "https://github.com/sindresorhus/Gifski")
					Link("Gifski Library", destination: "https://github.com/ImageOptim/gifski")
					Divider()
					RateOnAppStoreButton(appStoreID: "1351639930")
					// TODO: Doesn't work. (macOS 14.3)
//					ShareAppButton(appStoreID: "1351639930")
					Divider()
					SendFeedbackButton()
=======
		.windowResizability(.contentSize)
		.windowToolbarStyle(.unifiedCompact)
//		.windowBackgroundDragBehavior(.enabled) // Does not work. (macOS 15.2)
		.defaultPosition(.center)
		.restorationBehavior(.disabled)
		.handlesExternalEvents(matching: []) // Makes sure it does not open a new window when dragging files onto the Dock icon.
		.commands {
			CommandGroup(replacing: .newItem) {
				Button("Open…") {
					appState.isFileImporterPresented = true
>>>>>>> 649ae758
				}
				.keyboardShortcut("o")
				.disabled(appState.isConverting)
			}
			CommandGroup(replacing: .help) {
				Link("Website", destination: "https://sindresorhus.com/Gifski")
				Link("Source Code", destination: "https://github.com/sindresorhus/Gifski")
				Link("Gifski Library", destination: "https://github.com/ImageOptim/gifski")
				Divider()
				RateOnAppStoreButton(appStoreID: "1351639930")
				ShareAppButton(appStoreID: "1351639930")
				Divider()
				SendFeedbackButton()
			}
		}
	}

	private func setUpConfig() {
		UserDefaults.standard.register(defaults: [
			"NSApplicationCrashOnExceptions": true
		])

		SSApp.initSentry("https://0ab0665326c54956f3caa10fc2f525d1@o844094.ingest.sentry.io/4505991507738624")

		SSApp.setUpExternalEventListeners()
	}
}<|MERGE_RESOLUTION|>--- conflicted
+++ resolved
@@ -14,37 +14,6 @@
 			MainScreen()
 				.environment(appState)
 		}
-<<<<<<< HEAD
-			.windowResizability(.contentSize)
-			.windowToolbarStyle(.unifiedCompact)
-			.defaultPosition(.center)
-			.handlesExternalEvents(matching: []) // Makes sure it does not open a new window when dragging files onto the Dock icon.
-			.commands {
-				CommandGroup(replacing: .newItem) {
-					Button("Open…") {
-						appState.isFileImporterPresented = true
-					}
-						.keyboardShortcut("o")
-						.disabled(appState.isConverting)
-				}
-				CommandGroup(replacing: .textEditing) {
-					Button("Crop") {
-						appState.outputCrop.toggle()
-					}
-					.keyboardShortcut("c", modifiers: [.command, .shift])
-					.disabled(!appState.onEditScreen)
-				}
-				CommandGroup(replacing: .help) {
-					Link("Website", destination: "https://sindresorhus.com/Gifski")
-					Link("Source Code", destination: "https://github.com/sindresorhus/Gifski")
-					Link("Gifski Library", destination: "https://github.com/ImageOptim/gifski")
-					Divider()
-					RateOnAppStoreButton(appStoreID: "1351639930")
-					// TODO: Doesn't work. (macOS 14.3)
-//					ShareAppButton(appStoreID: "1351639930")
-					Divider()
-					SendFeedbackButton()
-=======
 		.windowResizability(.contentSize)
 		.windowToolbarStyle(.unifiedCompact)
 //		.windowBackgroundDragBehavior(.enabled) // Does not work. (macOS 15.2)
@@ -55,11 +24,17 @@
 			CommandGroup(replacing: .newItem) {
 				Button("Open…") {
 					appState.isFileImporterPresented = true
->>>>>>> 649ae758
 				}
 				.keyboardShortcut("o")
 				.disabled(appState.isConverting)
 			}
+				CommandGroup(replacing: .textEditing) {
+					Button("Crop") {
+						appState.outputCrop.toggle()
+					}
+					.keyboardShortcut("c", modifiers: [.command, .shift])
+					.disabled(!appState.onEditScreen)
+				}
 			CommandGroup(replacing: .help) {
 				Link("Website", destination: "https://sindresorhus.com/Gifski")
 				Link("Source Code", destination: "https://github.com/sindresorhus/Gifski")
