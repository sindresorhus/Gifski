import Cocoa
import AVFoundation
import UserNotifications
import StoreKit
import Crashlytics

final class MainWindowController: NSWindowController {
	private lazy var circularProgress = with(CircularProgress(size: 160)) {
		$0.color = .themeColor
		$0.isHidden = true
		$0.centerInWindow(window)
	}

	private lazy var videoDropView = with(VideoDropView()) {
		$0.dropText = "Drop a Video to Convert to GIF"

		let this = $0
		$0.onComplete = { url in
			NSApp.activate(ignoringOtherApps: true)
			self.convert(url.first!)
		}
	}

	private lazy var timeRemainingLabel = with(Label()) {
		$0.isHidden = true
		$0.textColor = .secondaryLabelColor
		$0.font = NSFont.monospacedDigitSystemFont(ofSize: 12, weight: .regular)
	}

	private lazy var conversionCompletedView = with(ConversionCompletedView()) {
		$0.isHidden = true
	}

	private var choosenDimensions: CGSize?
	private var choosenFrameRate: Int?

	private var outUrl: URL!

	var isRunning: Bool = false {
		didSet {
			videoDropView.isHidden = isRunning

			if let progress = progress, !isRunning {
				circularProgress.fadeOut(delay: 1) {
					self.circularProgress.resetProgress()
					DockProgress.resetProgress()

					if progress.isFinished {
						self.conversionCompletedView.fileUrl = self.outUrl
						self.conversionCompletedView.show()
						self.videoDropView.isDropLabelHidden = true
					} else {
						self.videoDropView.isHidden = false
						self.videoDropView.fadeInVideoDropLabel()
					}
				}
			} else {
				circularProgress.isHidden = false
				videoDropView.isDropLabelHidden = true
				conversionCompletedView.isHidden = true
			}
		}
	}

	convenience init() {
		let window = NSWindow.centeredWindow(size: CGSize(width: 360, height: 240))
		self.init(window: window)

		with(window) {
			$0.delegate = self
			$0.titleVisibility = .hidden
			$0.styleMask = [
				.titled,
				.closable,
				.miniaturizable,
				.fullSizeContentView
			]
			$0.tabbingMode = .disallowed
			$0.collectionBehavior = .fullScreenNone
			$0.titlebarAppearsTransparent = true
			$0.isMovableByWindowBackground = true
			$0.isRestorable = false
			$0.makeVibrant()
		}

		view?.addSubview(circularProgress)
		view?.addSubview(timeRemainingLabel)
		view?.addSubview(videoDropView, positioned: .above, relativeTo: nil)
		view?.addSubview(conversionCompletedView, positioned: .above, relativeTo: nil)

		setupTimeRemainingLabel()

		window.makeKeyAndOrderFront(nil)
		NSApp.activate(ignoringOtherApps: false)

		DockProgress.style = .circle(radius: 55, color: .themeColor)
	}

	/// Gets called when the Esc key is pressed.
	/// Reference: https://stackoverflow.com/a/42440020
	@objc
	func cancel(_ sender: Any?) {
		cancelConversion()
	}

	func convert(_ inputUrl: URL) {
		Crashlytics.record(
			key: "Does input file exist",
			value: inputUrl.exists
		)
		Crashlytics.record(
			key: "Is input file reachable",
			value: try? inputUrl.checkResourceIsReachable()
		)
		Crashlytics.record(
			key: "Is input file readable",
			value: inputUrl.isReadable
		)

		// This is very unlikely to happen. We have a lot of file type filters in place, so the only way this can happen is if the user right-clicks a non-video in Finder, chooses "Open With", then "Other…", chooses "All Applications", and then selects Gifski. Yet, some people are doing this…
		guard inputUrl.isVideo else {
			NSAlert.showModal(
				for: window,
				message: "The selected file cannot be converted because it's not a video.",
				informativeText: "Try again with a video file, usually with the file extension “mp4” or “mov”."
			)
			return
		}

		let asset = AVURLAsset(url: inputUrl)

		Crashlytics.record(key: "AVAsset debug info", value: asset.debugInfo)

		guard asset.videoCodec != .appleAnimation else {
			NSAlert.showModal(
				for: window,
				message: "The QuickTime Animation format is not supported.",
				informativeText: "Re-export or convert your video to ProRes 4444 XQ instead. It's more efficient, more widely supported, and like QuickTime Animation, it also supports alpha channel. To convert an existing video, open it in QuickTime Player, which will automatically convert it, and then save it."
			)
			return
		}

		if asset.hasAudio && !asset.hasVideo {
			NSAlert.showModalAndReportToCrashlytics(
				for: window,
				message: "Audio files are not supported.",
				informativeText: "Gifski converts video files but the provided file is audio-only. Please provide a file that contains video.",
				debugInfo: asset.debugInfo
			)

			return
		}

		// We already specify the UTIs we support, so this can only happen on invalid video files or unsupported codecs.
		guard asset.isVideoDecodable else {
			NSAlert.showModalAndReportToCrashlytics(
				for: window,
				message: "The video file is not supported.",
<<<<<<< HEAD
				informativeText: "Please open an issue on https://github.com/sindresorhus/gifski-app or email sindresorhus@gmail.com. ZIP the video and attach it.\n\nInclude this info:",
=======
				informativeText: "Please open an issue on https://github.com/sindresorhus/Gifski or email sindresorhus@gmail.com. ZIP the video and attach it.\n\nInclude this info:\n\(asset.debugInfo)",
>>>>>>> 7929e86f
				debugInfo: asset.debugInfo
			)

			return
		}

		guard let videoMetadata = asset.videoMetadata else {
			NSAlert.showModalAndReportToCrashlytics(
				for: window,
				message: "The video metadata is not readable.",
<<<<<<< HEAD
				informativeText: "Please open an issue on https://github.com/sindresorhus/gifski-app or email sindresorhus@gmail.com. ZIP the video and attach it.\n\nInclude this info:",
=======
				informativeText: "Please open an issue on https://github.com/sindresorhus/Gifski or email sindresorhus@gmail.com. ZIP the video and attach it.\n\nInclude this info:\n\(asset.debugInfo)",
>>>>>>> 7929e86f
				debugInfo: asset.debugInfo
			)

			return
		}

		guard
			let dimensions = asset.dimensions,
			dimensions.width > 10,
			dimensions.height > 10
		else {
			NSAlert.showModalAndReportToCrashlytics(
				for: window,
				message: "The video dimensions must be at least 10×10.",
<<<<<<< HEAD
				informativeText: "The dimensions of your video are \(asset.dimensions?.formatted ?? "0×0").\n\nIf you think this error is a mistake, please open an issue on https://github.com/sindresorhus/gifski-app or email sindresorhus@gmail.com. ZIP the video and attach it.\n\nInclude this info:",
=======
				informativeText: "The dimensions of your video are \(asset.dimensions?.formatted ?? "0×0").\n\nIf you think this error is a mistake, please open an issue on https://github.com/sindresorhus/Gifski or email sindresorhus@gmail.com. ZIP the video and attach it.\n\nInclude this info:\n\(asset.debugInfo)",
>>>>>>> 7929e86f
				debugInfo: asset.debugInfo
			)

			return
		}

		let panel = NSSavePanel()
		panel.canCreateDirectories = true
		panel.allowedFileTypes = [FileType.gif.identifier]
		panel.directoryURL = inputUrl.directoryURL
		panel.nameFieldStringValue = inputUrl.filenameWithoutExtension
		panel.prompt = "Convert"
		panel.message = "Choose where to save the GIF"

		let accessoryViewController = SavePanelAccessoryViewController()
		accessoryViewController.inputUrl = inputUrl
		accessoryViewController.videoMetadata = videoMetadata

		accessoryViewController.onDimensionChange = { dimension in
			self.choosenDimensions = dimension
		}

		accessoryViewController.onFramerateChange = { frameRate in
			self.choosenFrameRate = frameRate
		}

		panel.accessoryView = accessoryViewController.view

		panel.beginSheetModal(for: window!) {
			if $0 == .OK {
				self.startConversion(inputUrl: inputUrl, outputUrl: panel.url!)
			}
		}
	}

	private var progress: Progress?
	private lazy var timeRemainingEstimator = TimeRemainingEstimator(label: timeRemainingLabel)

	func startConversion(inputUrl: URL, outputUrl: URL) {
		guard !isRunning else {
			return
		}

		outUrl = outputUrl

		isRunning = true

		progress = Progress(totalUnitCount: 1)
		progress?.publish()

		circularProgress.progressInstance = progress
		DockProgress.progressInstance = progress
		timeRemainingEstimator.progress = progress
		timeRemainingEstimator.start()

		progress?.performAsCurrent(withPendingUnitCount: 1) {
			let conversion = Gifski.Conversion(
				input: inputUrl,
				output: outputUrl,
				quality: defaults[.outputQuality],
				dimensions: self.choosenDimensions,
				frameRate: self.choosenFrameRate
			)

			Gifski.run(conversion) { error in
				self.progress?.unpublish()
				self.isRunning = false

				if let error = error {
					self.progress?.cancel()

					switch error {
					case .cancelled:
						break
					default:
						self.presentError(error, modalFor: self.window)
					}

					return
				}

				defaults[.successfulConversionsCount] += 1
				if #available(macOS 10.14, *), defaults[.successfulConversionsCount] == 5 {
					SKStoreReviewController.requestReview()
				}

				if #available(macOS 10.14, *), !NSApp.isActive || self.window?.isVisible == false {
					let notification = UNMutableNotificationContent()
					notification.title = "Conversion Completed"
					notification.subtitle = outputUrl.filename
					let request = UNNotificationRequest(identifier: "conversionCompleted", content: notification, trigger: nil)
					UNUserNotificationCenter.current().add(request)
				}
			}
		}
	}

	private func cancelConversion() {
		progress?.cancel()
	}

	@objc
	func open(_ sender: AnyObject) {
		let panel = NSOpenPanel()
		panel.canChooseDirectories = false
		panel.canCreateDirectories = false
		panel.allowedFileTypes = System.supportedVideoTypes

		panel.beginSheetModal(for: window!) {
			if $0 == .OK {
				self.convert(panel.url!)
			}
		}
	}

	private func setupTimeRemainingLabel() {
		guard let view = view else {
			return
		}

		timeRemainingLabel.translatesAutoresizingMaskIntoConstraints = false

		NSLayoutConstraint.activate([
			timeRemainingLabel.centerXAnchor.constraint(equalTo: view.centerXAnchor),
			timeRemainingLabel.topAnchor.constraint(equalTo: circularProgress.bottomAnchor)
		])
	}
}

extension MainWindowController: NSMenuItemValidation {
	func validateMenuItem(_ menuItem: NSMenuItem) -> Bool {
		switch menuItem.action {
		case #selector(open)?:
			return !isRunning
		default:
			return true
		}
	}
}<|MERGE_RESOLUTION|>--- conflicted
+++ resolved
@@ -156,11 +156,7 @@
 			NSAlert.showModalAndReportToCrashlytics(
 				for: window,
 				message: "The video file is not supported.",
-<<<<<<< HEAD
-				informativeText: "Please open an issue on https://github.com/sindresorhus/gifski-app or email sindresorhus@gmail.com. ZIP the video and attach it.\n\nInclude this info:",
-=======
-				informativeText: "Please open an issue on https://github.com/sindresorhus/Gifski or email sindresorhus@gmail.com. ZIP the video and attach it.\n\nInclude this info:\n\(asset.debugInfo)",
->>>>>>> 7929e86f
+				informativeText: "Please open an issue on https://github.com/sindresorhus/Gifski or email sindresorhus@gmail.com. ZIP the video and attach it.\n\nInclude this info:",
 				debugInfo: asset.debugInfo
 			)
 
@@ -171,11 +167,7 @@
 			NSAlert.showModalAndReportToCrashlytics(
 				for: window,
 				message: "The video metadata is not readable.",
-<<<<<<< HEAD
-				informativeText: "Please open an issue on https://github.com/sindresorhus/gifski-app or email sindresorhus@gmail.com. ZIP the video and attach it.\n\nInclude this info:",
-=======
-				informativeText: "Please open an issue on https://github.com/sindresorhus/Gifski or email sindresorhus@gmail.com. ZIP the video and attach it.\n\nInclude this info:\n\(asset.debugInfo)",
->>>>>>> 7929e86f
+				informativeText: "Please open an issue on https://github.com/sindresorhus/Gifski or email sindresorhus@gmail.com. ZIP the video and attach it.\n\nInclude this info:",
 				debugInfo: asset.debugInfo
 			)
 
@@ -190,11 +182,7 @@
 			NSAlert.showModalAndReportToCrashlytics(
 				for: window,
 				message: "The video dimensions must be at least 10×10.",
-<<<<<<< HEAD
-				informativeText: "The dimensions of your video are \(asset.dimensions?.formatted ?? "0×0").\n\nIf you think this error is a mistake, please open an issue on https://github.com/sindresorhus/gifski-app or email sindresorhus@gmail.com. ZIP the video and attach it.\n\nInclude this info:",
-=======
-				informativeText: "The dimensions of your video are \(asset.dimensions?.formatted ?? "0×0").\n\nIf you think this error is a mistake, please open an issue on https://github.com/sindresorhus/Gifski or email sindresorhus@gmail.com. ZIP the video and attach it.\n\nInclude this info:\n\(asset.debugInfo)",
->>>>>>> 7929e86f
+				informativeText: "The dimensions of your video are \(asset.dimensions?.formatted ?? "0×0").\n\nIf you think this error is a mistake, please open an issue on https://github.com/sindresorhus/Gifski or email sindresorhus@gmail.com. ZIP the video and attach it.\n\nInclude this info:",
 				debugInfo: asset.debugInfo
 			)
 
