--- conflicted
+++ resolved
@@ -2400,7 +2400,25 @@
 	}
 }
 
-<<<<<<< HEAD
+
+extension URL {
+	enum MetadataKey {
+		/// The app used to create the file, for example, `Gifski 2.0.0`, `QuickTime Player 10.5`, etc.
+		case itemCreator
+
+		var attributeKey: String {
+			switch self {
+			case .itemCreator:
+				return kMDItemCreator as String
+			}
+		}
+	}
+
+	func setMetadata<T>(key: MetadataKey, value: T) throws {
+		try attributes.set("com.apple.metadata:\(key.attributeKey)", value: value)
+	}
+}
+
 extension NSViewController {
 	func push(viewController: NSViewController, completion: (() -> Void)? = nil) {
 		let newWindowFrame = NSWindow.centeredOnScreen(rect: viewController.view.frame)
@@ -2416,22 +2434,5 @@
 			self.view.window?.contentViewController = viewController
 			completion?()
 		})
-=======
-extension URL {
-	enum MetadataKey {
-		/// The app used to create the file, for example, `Gifski 2.0.0`, `QuickTime Player 10.5`, etc.
-		case itemCreator
-
-		var attributeKey: String {
-			switch self {
-			case .itemCreator:
-				return kMDItemCreator as String
-			}
-		}
-	}
-
-	func setMetadata<T>(key: MetadataKey, value: T) throws {
-		try attributes.set("com.apple.metadata:\(key.attributeKey)", value: value)
->>>>>>> 90f80978
 	}
 }