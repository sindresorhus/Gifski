import Cocoa
import AVFoundation


/// YOLO
extension String: Error {}


/**
Convenience function for initializing an object and modifying its properties

```
let label = with(NSTextField()) {
	$0.stringValue = "Foo"
	$0.textColor = .systemBlue
	view.addSubview($0)
}
```
*/
@discardableResult
func with<T>(_ item: T, update: (inout T) throws -> Void) rethrows -> T {
	var this = item
	try update(&this)
	return this
}


struct Meta {
	static func openSubmitFeedbackPage() {
		let body =
		"""
		<!-- Provide your feedback here. Include as many details as possible. -->


		---
		\(App.name) \(App.version) (\(App.build))
		macOS \(System.osVersion)
		\(System.hardwareModel)
		"""

		let query: [String: String] = [
			"body": body
		]

		URL(string: "https://github.com/sindresorhus/gifski-app/issues/new")!.addingDictionaryAsQuery(query).open()
	}
}


/// macOS 10.14 polyfills
extension NSColor {
	static let controlAccentColorPolyfill: NSColor = {
		if #available(macOS 10.14, *) {
			return NSColor.controlAccentColor
		} else {
			// swiftlint:disable:next object_literal
			return NSColor(red: 0.10, green: 0.47, blue: 0.98, alpha: 1)
		}
	}()
}


extension NSColor {
	func with(alpha: Double) -> NSColor {
		return withAlphaComponent(CGFloat(alpha))
	}
}


extension NSView {
	func pulsate(duration: TimeInterval = 2) {
		let animation = CABasicAnimation(keyPath: #keyPath(CALayer.opacity))
		animation.duration = duration
		animation.fromValue = 1
		animation.toValue = 0.9
		animation.timingFunction = .easeInOut
		animation.autoreverses = true
		animation.repeatCount = .infinity

		wantsLayer = true
		layer?.add(animation, forKey: nil)
	}

	func pulsateScale(duration: TimeInterval = 1.5, scale: Double = 1.05) {
		pulsate(duration: duration)

		let multiplier = CGFloat(scale)

		var tr = CATransform3DIdentity
		tr = CATransform3DTranslate(tr, bounds.size.width / 2, bounds.size.height / 2, 0)
		tr = CATransform3DScale(tr, multiplier, multiplier, 1)
		tr = CATransform3DTranslate(tr, -bounds.size.width / 2, -bounds.size.height / 2, 0)

		let animation = CABasicAnimation(keyPath: #keyPath(CALayer.transform))
		animation.toValue = NSValue(caTransform3D: tr)
		animation.duration = duration
		animation.timingFunction = .easeInOut
		animation.autoreverses = true
		animation.repeatCount = .infinity

		wantsLayer = true
		layer?.add(animation, forKey: nil)
	}
}


/// This is useful as `awakeFromNib` is not called for programatically created views
class SSView: NSView {
	var didAppearWasCalled = false

	/// Meant to be overridden in subclasses
	func didAppear() {}

	override func viewDidMoveToSuperview() {
		super.viewDidMoveToSuperview()

		if !didAppearWasCalled {
			didAppearWasCalled = true
			didAppear()
		}
	}
}


extension NSWindow {
	// Helper
	private static func centeredOnScreen(rect: CGRect) -> CGRect {
		guard let screen = NSScreen.main else {
			return rect
		}

		// Looks better than perfectly centered
		let yOffset = 0.12

		return rect.centered(in: screen.visibleFrame, xOffsetPercent: 0, yOffsetPercent: yOffset)
	}

	static let defaultContentSize = CGSize(width: 480, height: 300)

	/// TODO: Find a way to stack windows, so additional windows are not placed exactly on top of previous ones: https://github.com/sindresorhus/gifski-app/pull/30#discussion_r175337064
	static var defaultContentRect: CGRect {
		return centeredOnScreen(rect: defaultContentSize.cgRect)
	}

	static let defaultStyleMask: NSWindow.StyleMask = [.titled, .closable, .miniaturizable, .resizable]

	static func centeredWindow(size: CGSize = defaultContentSize) -> NSWindow {
		let window = NSWindow()
		window.setContentSize(size)
		window.centerNatural()
		return window
	}

	@nonobjc
	override convenience init() {
		self.init(contentRect: NSWindow.defaultContentRect)
	}

	convenience init(contentRect: CGRect) {
		self.init(contentRect: contentRect, styleMask: NSWindow.defaultStyleMask, backing: .buffered, defer: true)
	}

	/// Moves the window to the center of the screen, slightly more in the center than `window#center()`
	func centerNatural() {
		setFrame(NSWindow.centeredOnScreen(rect: frame), display: true)
	}
}


extension NSWindowController {
	/// Expose the `view` like in NSViewController
	var view: NSView? {
		return window?.contentView
	}
}


extension NSView {
	@discardableResult
	func insertVibrancyView(
		material: NSVisualEffectView.Material = .appearanceBased,
		blendingMode: NSVisualEffectView.BlendingMode = .behindWindow,
		appearanceName: NSAppearance.Name? = nil
	) -> NSVisualEffectView {
		let view = NSVisualEffectView(frame: bounds)
		view.autoresizingMask = [.width, .height]
		view.material = material
		view.blendingMode = blendingMode

		if let appearanceName = appearanceName {
			view.appearance = NSAppearance(named: appearanceName)
		}

		addSubview(view, positioned: .below, relativeTo: nil)

		return view
	}
}


extension NSWindow {
	func makeVibrant() {
		if #available(OSX 10.14, *) {
			contentView?.insertVibrancyView(material: .underWindowBackground)
		}
	}
}


extension NSWindow {
	var toolbarView: NSView? {
		return standardWindowButton(.closeButton)?.superview
	}

	var titlebarView: NSView? {
		return toolbarView?.superview
	}

	var titlebarHeight: Double {
		return Double(titlebarView?.bounds.height ?? 0)
	}
}


extension NSWindowController: NSWindowDelegate {
	public func window(_ window: NSWindow, willPositionSheet sheet: NSWindow, using rect: CGRect) -> CGRect {
		// Adjust sheet position so it goes below the traffic lights
		if window.styleMask.contains(.fullSizeContentView) {
			return rect.offsetBy(dx: 0, dy: CGFloat(-window.titlebarHeight))
		}

		return rect
	}
}


extension NSAlert {
	/// Show a modal alert sheet on a window
	/// If the window is nil, it will be a app-modal alert
	@discardableResult
	static func showModal(
		for window: NSWindow?,
		title: String,
		message: String? = nil,
		style: NSAlert.Style = .critical
	) -> NSApplication.ModalResponse {
		guard let window = window else {
			return NSAlert(
				title: title,
				message: message,
				style: style
			).runModal()
		}

		return NSAlert(
			title: title,
			message: message,
			style: style
		).runModal(for: window)
	}

	/// Show a app-modal (window indepedendent) alert
	@discardableResult
	static func showModal(
		title: String,
		message: String? = nil,
		style: NSAlert.Style = .critical
	) -> NSApplication.ModalResponse {
		return NSAlert(
			title: title,
			message: message,
			style: style
		).runModal()
	}

	convenience init(
		title: String,
		message: String? = nil,
		style: NSAlert.Style = .critical
	) {
		self.init()
		self.messageText = title
		self.alertStyle = style

		if let message = message {
			self.informativeText = message
		}
	}

	/// Runs the alert as a window-modal sheel
	@discardableResult
	func runModal(for window: NSWindow) -> NSApplication.ModalResponse {
		beginSheetModal(for: window) { returnCode in
			NSApp.stopModal(withCode: returnCode)
		}

		return NSApp.runModal(for: window)
	}
}


extension AVAssetImageGenerator {
	struct CompletionHandlerResult {
		let image: CGImage
		let requestedTime: CMTime
		let actualTime: CMTime
		let completedCount: Int
		let totalCount: Int
		let isCancelled: Bool
		let isFinished: Bool
	}

	/// TODO: Remove this when using Swift 5 and use `CancellationError` in the cancellation case
	enum Error: CancellableError {
		case cancelled

		var isCancelled: Bool {
			return self == .cancelled
		}
	}

	func generateCGImagesAsynchronously(
		forTimePoints timePoints: [CMTime],
		completionHandler: @escaping (CoreResult<CompletionHandlerResult, Error>) -> Void
	) {
		let times = timePoints.map { NSValue(time: $0) }
		let totalCount = times.count
		var completedCount = 0

		generateCGImagesAsynchronously(forTimes: times) { requestedTime, image, actualTime, result, error in
			switch result {
			case .succeeded:
				completedCount += 1

				completionHandler(
					.success(
						CompletionHandlerResult(
							image: image!,
							requestedTime: requestedTime,
							actualTime: actualTime,
							completedCount: completedCount,
							totalCount: totalCount,
							isCancelled: false,
							isFinished: completedCount == totalCount
						)
					)
				)
			case .failed:
				completionHandler(.failure(error! as! Error))
			case .cancelled:
				completionHandler(.failure(.cancelled))
			}
		}
	}
}


extension CMTimeScale {
	/**
	```
	CMTime(seconds: 1 / fps, preferredTimescale: .video)
	```
	*/
	static var video: CMTimeScale = 600 // This is what Apple recommends
}


extension Comparable {
	/// Note: It's not possible to implement `Range` or `PartialRangeUpTo` here as we can't know what `1.1..<1.53` would be. They only work with Stridable in our case.

	/// Example: 20.5.clamped(from: 10.3, to: 15)
	func clamped(from lowerBound: Self, to upperBound: Self) -> Self {
		return min(max(self, lowerBound), upperBound)
	}

	/// Example: 20.5.clamped(to: 10.3...15)
	func clamped(to range: ClosedRange<Self>) -> Self {
		return clamped(from: range.lowerBound, to: range.upperBound)
	}

	/// Example: 20.5.clamped(to: ...10.3)
	/// => 10.3
	func clamped(to range: PartialRangeThrough<Self>) -> Self {
		return min(self, range.upperBound)
	}

	/// Example: 5.5.clamped(to: 10.3...)
	/// => 10.3
	func clamped(to range: PartialRangeFrom<Self>) -> Self {
		return max(self, range.lowerBound)
	}
}

extension Strideable where Stride: SignedInteger {
	/// Example: 20.clamped(to: 5..<10)
	/// => 9
	func clamped(to range: CountableRange<Self>) -> Self {
		return clamped(from: range.lowerBound, to: range.upperBound.advanced(by: -1))
	}

	/// Example: 20.clamped(to: 5...10)
	/// => 10
	func clamped(to range: CountableClosedRange<Self>) -> Self {
		return clamped(from: range.lowerBound, to: range.upperBound)
	}

	/// Example: 20.clamped(to: ..<10)
	/// => 9
	func clamped(to range: PartialRangeUpTo<Self>) -> Self {
		return min(self, range.upperBound.advanced(by: -1))
	}
}


extension AVAsset {
	var isVideoDecodable: Bool {
		guard isReadable,
			let firstVideoTrack = tracks(withMediaType: .video).first else {
				return false
			}

		return firstVideoTrack.isDecodable
	}
}
/// Video metadata
extension AVURLAsset {
	struct VideoMetadata {
		let dimensions: CGSize
		let duration: Double
		let frameRate: Double
		let fileSize: Int
	}

	var videoMetadata: VideoMetadata? {
		guard let track = tracks(withMediaType: .video).first else {
			return nil
		}

		let dimensions = track.naturalSize.applying(track.preferredTransform)

		return VideoMetadata(
			dimensions: CGSize(width: abs(dimensions.width), height: abs(dimensions.height)),
			duration: duration.seconds,
			frameRate: Double(track.nominalFrameRate),
			fileSize: url.fileSize
		)
	}
}
extension URL {
	var videoMetadata: AVURLAsset.VideoMetadata? {
		return AVURLAsset(url: self).videoMetadata
	}

	var isVideoDecodable: Bool {
		return AVAsset(url: self).isVideoDecodable
	}
}


extension NSView {
	func center(inView view: NSView) {
		translatesAutoresizingMaskIntoConstraints = false

		NSLayoutConstraint.activate([
			centerXAnchor.constraint(equalTo: view.centerXAnchor),
			centerYAnchor.constraint(equalTo: view.centerYAnchor)
		])
	}

	func addSubviewToCenter(_ view: NSView) {
		addSubview(view)
		view.center(inView: superview!)
	}
}


extension NSControl {
	/// Trigger the `.action` selector on the control
	func triggerAction() {
		sendAction(action, to: target)
	}
}


extension DispatchQueue {
	/**
	```
	DispatchQueue.main.asyncAfter(duration: 100.milliseconds) {
		print("100 ms later")
	}
	```
	*/
	func asyncAfter(duration: TimeInterval, execute: @escaping () -> Void) {
		asyncAfter(deadline: .now() + duration, execute: execute)
	}
}


extension NSFont {
	var size: CGFloat {
		return fontDescriptor.object(forKey: .size) as! CGFloat
	}

	var traits: [NSFontDescriptor.TraitKey: AnyObject] {
		return fontDescriptor.object(forKey: .traits) as! [NSFontDescriptor.TraitKey: AnyObject]
	}

	var weight: NSFont.Weight {
		return NSFont.Weight(traits[.weight] as! CGFloat)
	}
}


/**
```
let foo = Label(text: "Foo")
```
*/
class Label: NSTextField {
	var text: String {
		get {
			return stringValue
		}
		set {
			stringValue = newValue
		}
	}

	/// Allow the it to be disabled like other NSControl's
	override var isEnabled: Bool {
		didSet {
			textColor = isEnabled ? .controlTextColor : .disabledControlTextColor
		}
	}

	/// Support setting the text later with the `.text` property
	convenience init() {
		self.init(labelWithString: "")
	}

	convenience init(text: String) {
		self.init(labelWithString: text)
	}

	convenience init(attributedText: NSAttributedString) {
		self.init(labelWithAttributedString: attributedText)
	}

	override func viewDidMoveToSuperview() {
		guard superview != nil else {
			return
		}

		sizeToFit()
	}
}

/// Use it in Interface Builder as a class or programmatically
final class MonospacedLabel: Label {
	override init(frame: NSRect) {
		super.init(frame: frame)
		setup()
	}

	required init?(coder: NSCoder) {
		super.init(coder: coder)
		setup()
	}

	private func setup() {
		if let font = self.font {
			self.font = NSFont.monospacedDigitSystemFont(ofSize: font.size, weight: font.weight)
		}
	}
}


extension NSView {
	/// UIKit polyfill
	var center: CGPoint {
		get {
			return frame.center
		}
		set {
			frame.center = newValue
		}
	}

	func centerInRect(_ rect: CGRect) {
		center = CGPoint(x: rect.midX, y: rect.midY)
	}

	/// Passing in a window can be useful when the view is not yet added to a window
	/// If you don't pass in a window, it will use the window the view is in
	func centerInWindow(_ window: NSWindow? = nil) {
		guard let view = (window ?? self.window)?.contentView else {
			return
		}

		centerInRect(view.bounds)
	}
}


/**
Mark unimplemented functions and have them fail with a useful message

```
func foo() {
	unimplemented()
}

foo()
//=> "foo() in main.swift:1 has not been implemented"
```
*/
// swiftlint:disable:next unavailable_function
func unimplemented(function: StaticString = #function, file: String = #file, line: UInt = #line) -> Never {
	fatalError("\(function) in \(file.nsString.lastPathComponent):\(line) has not been implemented")
}


extension NSPasteboard {
	/// Get the file URLs from dragged and dropped files
	func fileURLs(types: [String] = []) -> [URL] {
		var options: [NSPasteboard.ReadingOptionKey: Any] = [
			.urlReadingFileURLsOnly: true
		]

		if !types.isEmpty {
			options[.urlReadingContentsConformToTypes] = types
		}

		guard let urls = readObjects(forClasses: [NSURL.self], options: options) as? [URL] else {
			return []
		}

		return urls
	}
}


/// Subclass this in Interface Builder with the title "Send Feedback…"
final class FeedbackMenuItem: NSMenuItem {
	required init(coder decoder: NSCoder) {
		super.init(coder: decoder)
		onAction = { _ in
			Meta.openSubmitFeedbackPage()
		}
	}
}


/// Subclass this in Interface Builder and set the `Url` field there
final class UrlMenuItem: NSMenuItem {
	@IBInspectable var url: String?

	required init(coder decoder: NSCoder) {
		super.init(coder: decoder)
		onAction = { _ in
			NSWorkspace.shared.open(URL(string: self.url!)!)
		}
	}
}


final class AssociatedObject<T: Any> {
	subscript(index: Any) -> T? {
		get {
			return objc_getAssociatedObject(index, Unmanaged.passUnretained(self).toOpaque()) as! T?
		} set {
			objc_setAssociatedObject(index, Unmanaged.passUnretained(self).toOpaque(), newValue, .OBJC_ASSOCIATION_RETAIN_NONATOMIC)
		}
	}
}


/// Identical to above, but for NSMenuItem
extension NSMenuItem {
	typealias ActionClosure = ((NSMenuItem) -> Void)

	private struct AssociatedKeys {
		static let onActionClosure = AssociatedObject<ActionClosure>()
	}

	@objc
	private func callClosure(_ sender: NSMenuItem) {
		onAction?(sender)
	}

	/**
	Closure version of `.action`

	```
	let menuItem = NSMenuItem(title: "Unicorn")

	menuItem.onAction = { sender in
		print("NSMenuItem action: \(sender)")
	}
	```
	*/
	var onAction: ActionClosure? {
		get {
			return AssociatedKeys.onActionClosure[self]
		}
		set {
			AssociatedKeys.onActionClosure[self] = newValue
			action = #selector(callClosure)
			target = self
		}
	}
}


extension NSControl {
	typealias ActionClosure = ((NSControl) -> Void)

	private struct AssociatedKeys {
		static let onActionClosure = AssociatedObject<ActionClosure>()
	}

	@objc
	private func callClosure(_ sender: NSControl) {
		onAction?(sender)
	}

	/**
	Closure version of `.action`

	```
	let button = NSButton(title: "Unicorn", target: nil, action: nil)

	button.onAction = { sender in
		print("Button action: \(sender)")
	}
	```
	*/
	var onAction: ActionClosure? {
		get {
			return AssociatedKeys.onActionClosure[self]
		}
		set {
			AssociatedKeys.onActionClosure[self] = newValue
			action = #selector(callClosure)
			target = self
		}
	}
}


extension CAMediaTimingFunction {
	static let `default` = CAMediaTimingFunction(name: .default)
	static let linear = CAMediaTimingFunction(name: .linear)
	static let easeIn = CAMediaTimingFunction(name: .easeIn)
	static let easeOut = CAMediaTimingFunction(name: .easeOut)
	static let easeInOut = CAMediaTimingFunction(name: .easeInEaseOut)
}


extension NSView {
	/**
	```
	let label = NSTextField(labelWithString: "Unicorn")
	view.addSubviewByFadingIn(label)
	```
	*/
	func addSubviewByFadingIn(_ view: NSView, duration: TimeInterval = 1, completion: (() -> Void)? = nil) {
		NSAnimationContext.runAnimationGroup({ context in
			context.duration = duration
			animator().addSubview(view)
		}, completionHandler: completion)
	}

	func removeSubviewByFadingOut(_ view: NSView, duration: TimeInterval = 1, completion: (() -> Void)? = nil) {
		NSAnimationContext.runAnimationGroup({ context in
			context.duration = duration
			view.animator().removeFromSuperview()
		}, completionHandler: completion)
	}

	static func animate(
		duration: TimeInterval = 1,
		delay: TimeInterval = 0,
		timingFunction: CAMediaTimingFunction = .default,
		animations: @escaping (() -> Void),
		completion: (() -> Void)? = nil
	) {
		DispatchQueue.main.asyncAfter(duration: delay) {
			NSAnimationContext.runAnimationGroup({ context in
				context.allowsImplicitAnimation = true
				context.duration = duration
				context.timingFunction = timingFunction
				animations()
			}, completionHandler: completion)
		}
	}

	func fadeIn(duration: TimeInterval = 1, delay: TimeInterval = 0, completion: (() -> Void)? = nil) {
		isHidden = true

		NSView.animate(
			duration: duration,
			delay: delay,
			animations: {
				self.isHidden = false
			},
			completion: completion
		)
	}

	func fadeOut(duration: TimeInterval = 1, delay: TimeInterval = 0, completion: (() -> Void)? = nil) {
		isHidden = false

		NSView.animate(
			duration: duration,
			delay: delay,
			animations: {
				self.alphaValue = 0
			},
			completion: {
				self.isHidden = true
				self.alphaValue = 1
				completion?()
			}
		)
	}
}


extension String {
	// NSString has some useful properties that String does not
	var nsString: NSString {
		return self as NSString
	}
}


struct App {
	static let id = Bundle.main.bundleIdentifier!
	static let name = Bundle.main.object(forInfoDictionaryKey: kCFBundleNameKey as String) as! String
	static let version = Bundle.main.object(forInfoDictionaryKey: "CFBundleShortVersionString") as! String
	static let build = Bundle.main.object(forInfoDictionaryKey: kCFBundleVersionKey as String) as! String
}


/// Convenience for opening URLs
extension URL {
	func open() {
		NSWorkspace.shared.open(self)
	}
}
extension String {
	/*
	```
	"https://sindresorhus.com".openUrl()
	```
	*/
	func openUrl() {
		URL(string: self)?.open()
	}
}


struct System {
	static let osVersion: String = {
		let os = ProcessInfo.processInfo.operatingSystemVersion
		return "\(os.majorVersion).\(os.minorVersion).\(os.patchVersion)"
	}()

	static let hardwareModel: String = {
		var size = 0
		sysctlbyname("hw.model", nil, &size, nil, 0)
		var model = [CChar](repeating: 0, count: size)
		sysctlbyname("hw.model", &model, &size, nil, 0)
		return String(cString: model)
	}()

	static let supportedVideoTypes = [
		AVFileType.mp4.rawValue,
		AVFileType.m4v.rawValue,
		AVFileType.mov.rawValue
	]
}


private func escapeQuery(_ query: String) -> String {
	// From RFC 3986
	let generalDelimiters = ":#[]@"
	let subDelimiters = "!$&'()*+,;="

	var allowedCharacters = CharacterSet.urlQueryAllowed
	allowedCharacters.remove(charactersIn: generalDelimiters + subDelimiters)
	return query.addingPercentEncoding(withAllowedCharacters: allowedCharacters) ?? query
}


extension Dictionary where Key: ExpressibleByStringLiteral, Value: ExpressibleByStringLiteral {
	var asQueryItems: [URLQueryItem] {
		return map {
			URLQueryItem(
				name: escapeQuery($0 as! String),
				value: escapeQuery($1 as! String)
			)
		}
	}

	var asQueryString: String {
		var components = URLComponents()
		components.queryItems = asQueryItems
		return components.query!
	}
}


extension URLComponents {
	mutating func addDictionaryAsQuery(_ dict: [String: String]) {
		percentEncodedQuery = dict.asQueryString
	}
}


extension URL {
	var directoryURL: URL {
		return deletingLastPathComponent()
	}

	var directory: String {
		return directoryURL.path
	}

	var filename: String {
		get {
			return lastPathComponent
		}
		set {
			deleteLastPathComponent()
			appendPathComponent(newValue)
		}
	}

	var fileExtension: String {
		get {
			return pathExtension
		}
		set {
			deletePathExtension()
			appendPathExtension(newValue)
		}
	}

	var filenameWithoutExtension: String {
		get {
			return deletingPathExtension().lastPathComponent
		}
		set {
			let ext = pathExtension
			deleteLastPathComponent()
			appendPathComponent(newValue)
			appendPathExtension(ext)
		}
	}

	func changingFileExtension(to fileExtension: String) -> URL {
		var url = self
		url.fileExtension = fileExtension
		return url
	}

	func addingDictionaryAsQuery(_ dict: [String: String]) -> URL {
		var components = URLComponents(url: self, resolvingAgainstBaseURL: false)!
		components.addDictionaryAsQuery(dict)
		return components.url ?? self
	}

	private func resourceValue<T>(forKey key: URLResourceKey) -> T? {
		guard let values = try? resourceValues(forKeys: [key]) else {
			return nil
		}

		return values.allValues[key] as? T
	}

	/// File UTI
	var typeIdentifier: String? {
		return resourceValue(forKey: .typeIdentifierKey)
	}

	/// File size in bytes
	var fileSize: Int {
		return resourceValue(forKey: .fileSizeKey) ?? 0
	}
}

extension CGSize {
	static func * (lhs: CGSize, rhs: Double) -> CGSize {
		return CGSize(width: lhs.width * CGFloat(rhs), height: lhs.height * CGFloat(rhs))
	}

	init(widthHeight: CGFloat) {
		self.init(width: widthHeight, height: widthHeight)
	}

	var cgRect: CGRect {
		return CGRect(origin: .zero, size: self)
	}
}

extension CGRect {
	init(origin: CGPoint = .zero, width: CGFloat, height: CGFloat) {
		self.init(origin: origin, size: CGSize(width: width, height: height))
	}

	init(widthHeight: CGFloat) {
		self.init()
		self.origin = .zero
		self.size = CGSize(widthHeight: widthHeight)
	}

	var x: CGFloat {
		get {
			return origin.x
		}
		set {
			origin.x = newValue
		}
	}

	var y: CGFloat {
		get {
			return origin.y
		}
		set {
			origin.y = newValue
		}
	}

	/// `width` and `height` are defined in Foundation as getters only. We add support for setters too.
	/// These will not work when imported as a framework: https://bugs.swift.org/browse/SR-4017
	var width: CGFloat {
		get {
			return size.width
		}
		set {
			size.width = newValue
		}
	}

	var height: CGFloat {
		get {
			return size.height
		}
		set {
			size.height = newValue
		}
	}

	// MARK: - Edges

	var left: CGFloat {
		get {
			return x
		}
		set {
			x = newValue
		}
	}

	var right: CGFloat {
		get {
			return x + width
		}
		set {
			x = newValue - width
		}
	}

	#if os(macOS)
		var top: CGFloat {
			get {
				return y + height
			}
			set {
				y = newValue - height
			}
		}

		var bottom: CGFloat {
			get {
				return y
			}
			set {
				y = newValue
			}
		}
	#else
		var top: CGFloat {
			get {
				return y
			}
			set {
				y = newValue
			}
		}

		var bottom: CGFloat {
			get {
				return y + height
			}
			set {
				y = newValue - height
			}
		}
	#endif

	// MARK: -

	var center: CGPoint {
		get {
			return CGPoint(x: midX, y: midY)
		}
		set {
			origin = CGPoint(
				x: newValue.x - (size.width / 2),
				y: newValue.y - (size.height / 2)
			)
		}
	}

	var centerX: CGFloat {
		get {
			return midX
		}
		set {
			center = CGPoint(x: newValue, y: midY)
		}
	}

	var centerY: CGFloat {
		get {
			return midY
		}
		set {
			center = CGPoint(x: midX, y: newValue)
		}
	}

	/**
	Returns a CGRect where `self` is centered in `rect`
	*/
	func centered(in rect: CGRect, xOffset: Double = 0, yOffset: Double = 0) -> CGRect {
		return CGRect(
			x: ((rect.width - size.width) / 2) + CGFloat(xOffset),
			y: ((rect.height - size.height) / 2) + CGFloat(yOffset),
			width: size.width,
			height: size.height
		)
	}

	/**
	Returns a CGRect where `self` is centered in `rect`

	- Parameters:
		- xOffsetPercent: The offset in percentage of `rect.width`
	*/
	func centered(in rect: CGRect, xOffsetPercent: Double, yOffsetPercent: Double) -> CGRect {
		return centered(
			in: rect,
			xOffset: Double(rect.width) * xOffsetPercent,
			yOffset: Double(rect.height) * yOffsetPercent
		)
	}
}


/// Polyfill for Swift 5
/// https://github.com/moiseev/swift/blob/47740c012943020aa89df93129b4fc2f33618c00/stdlib/public/core/Result.swift
/// TODO: Remove when using Swift 5
///
/// A value that represents either a success or a failure, including an
/// associated value in each case.
public enum Result<Success, Failure: Swift.Error> {
  /// A success, storing a `Success` value.
  case success(Success)

  /// A failure, storing a `Failure` value.
  case failure(Failure)

  /// Returns a new result, mapping any success value using the given
  /// transformation.
  ///
  /// Use this method when you need to transform the value of a `Result`
  /// instance when it represents a success. The following example transforms
  /// the integer success value of a result into a string:
  ///
  ///     func getNextInteger() -> Result<Int, Error> { ... }
  ///
  ///     let integerResult = getNextInteger()
  ///     // integerResult == .success(5)
  ///     let stringResult = integerResult.map({ String($0) })
  ///     // stringResult == .success("5")
  ///
  /// - Parameter transform: A closure that takes the success value of this
  ///   instance.
  /// - Returns: A `Result` instance with the result of evaluating `transform`
  ///   as the new success value if this instance represents a success.
  public func map<NewSuccess>(
	_ transform: (Success) -> NewSuccess
  ) -> Result<NewSuccess, Failure> {
	switch self {
	case let .success(success):
	  return .success(transform(success))
	case let .failure(failure):
	  return .failure(failure)
	}
  }

  /// Returns a new result, mapping any failure value using the given
  /// transformation.
  ///
  /// Use this method when you need to transform the value of a `Result`
  /// instance when it represents a failure. The following example transforms
  /// the error value of a result by wrapping it in a custom `Error` type:
  ///
  ///     struct DatedError: Error {
  ///         var error: Error
  ///         var date: Date
  ///
  ///         init(_ error: Error) {
  ///             self.error = error
  ///             self.date = Date()
  ///         }
  ///     }
  ///
  ///     let result: Result<Int, Error> = ...
  ///     // result == .failure(<error value>)
  ///     let resultWithDatedError = result.mapError({ e in DatedError(e) })
  ///     // result == .failure(DatedError(error: <error value>, date: <date>))
  ///
  /// - Parameter transform: A closure that takes the failure value of the
  ///   instance.
  /// - Returns: A `Result` instance with the result of evaluating `transform`
  ///   as the new failure value if this instance represents a failure.
  public func mapError<NewFailure>(
	_ transform: (Failure) -> NewFailure
  ) -> Result<Success, NewFailure> {
	switch self {
	case let .success(success):
	  return .success(success)
	case let .failure(failure):
	  return .failure(transform(failure))
	}
  }

  /// Returns a new result, mapping any success value using the given
  /// transformation and unwrapping the produced result.
  ///
  /// - Parameter transform: A closure that takes the success value of the
  ///   instance.
  /// - Returns: A `Result` instance with the result of evaluating `transform`
  ///   as the new failure value if this instance represents a failure.
  public func flatMap<NewSuccess>(
	_ transform: (Success) -> Result<NewSuccess, Failure>
  ) -> Result<NewSuccess, Failure> {
	switch self {
	case let .success(success):
	  return transform(success)
	case let .failure(failure):
	  return .failure(failure)
	}
  }

  /// Returns a new result, mapping any failure value using the given
  /// transformation and unwrapping the produced result.
  ///
  /// - Parameter transform: A closure that takes the failure value of the
  ///   instance.
  /// - Returns: A `Result` instance, either from the closure or the previous
  ///   `.success`.
  public func flatMapError<NewFailure>(
	_ transform: (Failure) -> Result<Success, NewFailure>
  ) -> Result<Success, NewFailure> {
	switch self {
	case let .success(success):
	  return .success(success)
	case let .failure(failure):
	  return transform(failure)
	}
  }

  /// Returns the success value as a throwing expression.
  ///
  /// Use this method to retrieve the value of this result if it represents a
  /// success, or to catch the value if it represents a failure.
  ///
  ///     let integerResult: Result<Int, Error> = .success(5)
  ///     do {
  ///         let value = try integerResult.get()
  ///         print("The value is \(value).")
  ///     } catch error {
  ///         print("Error retrieving the value: \(error)")
  ///     }
  ///     // Prints "The value is 5."
  ///
  /// - Returns: The success value, if the instance represent a success.
  /// - Throws: The failure value, if the instance represents a failure.
  public func get() throws -> Success {
	switch self {
	case let .success(success):
	  return success
	case let .failure(failure):
	  throw failure
	}
  }
}

extension Result: Equatable where Success: Equatable, Failure: Equatable {}
extension Result: Hashable where Success: Hashable, Failure: Hashable {}

// To be able to use it in places that already have a local result
// TODO: Remove this when using Swift 5
typealias CoreResult = Result


public protocol CancellableError: Error {
	/// Returns true if this Error represents a cancelled condition
	var isCancelled: Bool { get }
}

public struct CancellationError: CancellableError {
	public var isCancelled = true
}

extension Error {
	public var isCancelled: Bool {
		do {
			throw self
		} catch let error as CancellableError {
			return error.isCancelled
		} catch URLError.cancelled {
			return true
		} catch CocoaError.userCancelled {
			return true
		} catch {
		#if os(macOS) || os(iOS) || os(tvOS)
			let pair = { ($0.domain, $0.code) }(error as NSError)
			return pair == ("SKErrorDomain", 2)
		#else
			return false
		#endif
		}
	}
}

extension Result {
	/**
	```
	switch result {
	case .success(let value):
		print(value)
	case .failure where result.isCancelled:
		print("Cancelled")
	case .failure(let error):
		print(error)
	}
	```
	*/
	public var isCancelled: Bool {
		do {
			_ = try get()
			return false
		} catch {
			return error.isCancelled
		}
	}
}

<<<<<<< HEAD
extension NSImage {
	func resize(withSize targetSize: NSSize) -> NSImage? {
		let frame = NSRect(x: 0, y: 0, width: targetSize.width, height: targetSize.height)
		guard let representation = self.bestRepresentation(for: frame, context: nil, hints: nil) else {
			return nil
		}
		let image = NSImage(size: targetSize, flipped: false, drawingHandler: { (_) -> Bool in
			return representation.draw(in: frame)
		})

		return image
=======

final class Once {
	private var lock = os_unfair_lock()
	private var hasRun = false
	private var value: Any?

	/**
	Executes the given closure only once. (Thread-safe)

	Returns the value that the called closure returns the first (and only) time it's called.

	```
	final class Foo {
		private let once = Once()

		func bar() {
			once.run {
				print("Called only once")
			}
		}
	}

	let foo = Foo()
	foo.bar()
	foo.bar()
	```

	```
	func process(_ text: String) -> String {
		return text
	}

	let a = once.run {
		process("a")
	}

	let b = once.run {
		process("b")
	}

	print(a, b)
	//=> "a a"
	```
	*/
	func run<T>(_ closure: () throws -> T) rethrows -> T {
		os_unfair_lock_lock(&lock)
		defer {
			os_unfair_lock_unlock(&lock)
		}

		guard !hasRun else {
			return value as! T
		}

		hasRun = true

		let returnValue = try closure()
		value = returnValue
		return returnValue
	}

	// TODO: Make it support `rethrows` so that if the input `function` is `throws` then the wrapped function becomes throwing too.
	// TODO: Support any number of arguments when Swift supports variadics.
	// Wraps a single-argument function.
	func wrap<T, U>(_ function: @escaping ((T) -> U)) -> ((T) -> U) {
		return { parameter in
			self.run {
				function(parameter)
			}
		}
	}

	// Wraps an optional single-argument function.
	func wrap<T, U>(_ function: ((T) -> U)?) -> ((T) -> U)? {
		guard let function = function else {
			return nil
		}

		return { parameter in
			self.run {
				function(parameter)
			}
		}
>>>>>>> 2d6acdc6
	}
}<|MERGE_RESOLUTION|>--- conflicted
+++ resolved
@@ -1374,7 +1374,6 @@
 	}
 }
 
-<<<<<<< HEAD
 extension NSImage {
 	func resize(withSize targetSize: NSSize) -> NSImage? {
 		let frame = NSRect(x: 0, y: 0, width: targetSize.width, height: targetSize.height)
@@ -1386,7 +1385,6 @@
 		})
 
 		return image
-=======
 
 final class Once {
 	private var lock = os_unfair_lock()
@@ -1470,6 +1468,5 @@
 				function(parameter)
 			}
 		}
->>>>>>> 2d6acdc6
 	}
 }